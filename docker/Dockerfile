FROM oraclelinux:8

LABEL author="OPERA ADT" \
<<<<<<< HEAD
      description="s1 cslc 0.2 Beta release" \
      version="0.2-beta"

#RUN apt-get -y update &&\
#    apt-get -y install curl git &&\
#    adduser --disabled-password compass_user

RUN yum -y update &&\
    yum -y install curl &&\
    adduser compass_user

#USER root
COPY . /home/compass_user/OPERA/COMPASS

RUN chown -R compass_user:compass_user /home/compass_user/OPERA &&\
    chmod -R 755 /home/compass_user

=======
      description="s1 cslc 0.1 Beta release" \
      version="0.1-beta"

RUN yum -y update &&\
    yum -y install curl &&\
    adduser compass_user

COPY . /home/compass_user/OPERA/COMPASS

RUN chown -R compass_user:compass_user /home/compass_user/OPERA &&\
    chmod -R 755 /home/compass_user

>>>>>>> 21df2551
USER compass_user 

ENV CONDA_PREFIX=/home/compass_user/miniconda3

WORKDIR /home/compass_user
RUN curl -sSL https://repo.continuum.io/miniconda/Miniconda3-latest-Linux-x86_64.sh -o miniconda.sh &&\
    bash miniconda.sh -b -p ${CONDA_PREFIX} &&\
    rm $HOME/miniconda.sh

ENV PATH=${CONDA_PREFIX}/bin:${PATH}
RUN ${CONDA_PREFIX}/bin/conda init bash

RUN conda create --name "COMPASS" --file /home/compass_user/OPERA/COMPASS/docker/specifile.txt

SHELL ["conda", "run", "-n", "COMPASS", "/bin/bash", "-c"]

RUN echo "Installing OPERA s1-reader" &&\
    cd ${HOME}/OPERA &&\
    curl -sSL https://github.com/opera-adt/s1-reader/archive/refs/tags/v0.1.5.tar.gz -o s1_reader_src.tar.gz &&\
    tar -xvf s1_reader_src.tar.gz &&\
    ln -s s1-reader-0.1.5 s1-reader &&\
    rm s1_reader_src.tar.gz &&\
    python -m pip install ./s1-reader &&\
    echo "Installing OPERA COMPASS" &&\
    python -m pip install ./COMPASS &&\
    echo "conda activate COMPASS" >> /home/compass_user/.bashrc

WORKDIR /home/compass_user/scratch

ENTRYPOINT ["conda", "run", "--no-capture-output", "-n", "COMPASS"]<|MERGE_RESOLUTION|>--- conflicted
+++ resolved
@@ -1,25 +1,6 @@
 FROM oraclelinux:8
 
 LABEL author="OPERA ADT" \
-<<<<<<< HEAD
-      description="s1 cslc 0.2 Beta release" \
-      version="0.2-beta"
-
-#RUN apt-get -y update &&\
-#    apt-get -y install curl git &&\
-#    adduser --disabled-password compass_user
-
-RUN yum -y update &&\
-    yum -y install curl &&\
-    adduser compass_user
-
-#USER root
-COPY . /home/compass_user/OPERA/COMPASS
-
-RUN chown -R compass_user:compass_user /home/compass_user/OPERA &&\
-    chmod -R 755 /home/compass_user
-
-=======
       description="s1 cslc 0.1 Beta release" \
       version="0.1-beta"
 
@@ -32,7 +13,6 @@
 RUN chown -R compass_user:compass_user /home/compass_user/OPERA &&\
     chmod -R 755 /home/compass_user
 
->>>>>>> 21df2551
 USER compass_user 
 
 ENV CONDA_PREFIX=/home/compass_user/miniconda3
