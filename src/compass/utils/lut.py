--- conflicted
+++ resolved
@@ -29,36 +29,6 @@
 
     Returns
     -------
-<<<<<<< HEAD
-    rg_lut: isce3.core.LUT2d
-        2D array containing sum of range corrections
-    az_lut: isce3.core.LUT2d
-        2D array containg sum of azimuth corrections
-    '''
-
-    az_lut = burst.bistatic_delay(range_step=rg_step, az_step=az_step)
-    rg_lut = burst.geometrical_and_steering_doppler(range_step=rg_step, az_step=az_step)
-
-    if dem_path is None:
-        raise ValueError('DEM for azimith FM rate mismatch was not provided.')
-
-    if not os.path.exists(dem_path):
-        raise FileNotFoundError(f'Cannot find the dem file: {dem_path}')
-
-    az_fm_mismatch = burst.az_fm_rate_mismatch_mitigation(dem_path,
-                                                          scratch_path,
-                                                          range_step=rg_step,
-                                                          az_step=az_step)
-
-    az_lut_data = az_lut.data + az_fm_mismatch.data
-    az_lut = isce3.core.LUT2d(az_lut.x_start,
-                              az_lut.y_start,
-                              az_lut.x_spacing,
-                              az_lut.x_spacing,
-                              az_lut_data)
-
-    return rg_lut, az_lut
-=======
     rg_lut: isce3.core.LUT2d:
         2D array containing sum of range corrections
         LUT2D object of bistatic delay correction in seconds as a function
@@ -74,5 +44,15 @@
     geometrical_steering_doppler= burst.geometrical_and_steering_doppler(range_step=rg_step,
                                                                          az_step=az_step)
 
-    return geometrical_steering_doppler, bistatic_delay
->>>>>>> bb3bf2af
+    if dem_path is None:
+        raise ValueError('DEM for azimith FM rate mismatch was not provided.')
+
+    if not os.path.exists(dem_path):
+        raise FileNotFoundError(f'Cannot find the dem file: {dem_path}')
+
+    az_fm_mismatch = burst.az_fm_rate_mismatch_mitigation(dem_path,
+                                                          scratch_path,
+                                                          range_step=rg_step,
+                                                          az_step=az_step)
+
+    return geometrical_steering_doppler, bistatic_delay, az_fm_mismatch