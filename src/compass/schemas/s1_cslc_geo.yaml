runconfig:
    name: str()

    groups:
        pge_name_group:
           pge_name: enum('CSLC_S1_PGE')

        input_file_group:
           # Required. List of SAFE files (min=1)
           safe_file_path: list(str(), min=1)
           # Required. List of orbit (EOF) files
           orbit_file_path: list(str(), min=1)
           # The unique burst ID(s) to process. If nothing provided, all bursts
           # in a SAFE will processed
           burst_id: list(str(), min=1, required=False)

        dynamic_ancillary_file_group:
           # Digital Elevation Model.
           dem_file: str(required=False)
<<<<<<< HEAD
           # IONEX file for ionosphere correction
           tec_file: str(required=False)
=======
           # Troposphere weather model
           weather_model_file: str(required=False)
>>>>>>> 9046a35e

        static_ancillary_file_group:
           # burst database sqlite file
           burst_database_file: str(required=False)

        product_path_group:
           # Directory where PGE will place results
           product_path: str()
           # Directory where SAS can write temporary data
           scratch_path: str()
           # Intermediate file name. SAS writes the output to this file.
           # PGE may rename the product according to file naming convention
           sas_output_file: str()

        primary_executable:
          product_type: enum('CSLC_S1')

        # This section includes parameters to tweak the workflow
        processing: include('processing_options', required=False)

        # Worker options (e.g. enable/disable GPU processing, select GPU device ID)
        worker: include('worker_options', required=False)

---
# Group of processing options
processing_options:
   # Polarization to process. 3 modes below correspond to VV, VH, VV+VH
   polarization: enum('co-pol', 'cross-pol', 'dual-pol', required=False)
   # Options to run geocoding
   geocoding: include('geocoding_options', required=False)
   # Options to run geo2rdr
   geo2rdr: include('geo2rdr_options', required=False)
   # Options to generate model-based slant range and azimuth correction LUTs
   correction_luts: include('lut_options', required=False)
   # Computation of topo layers
   rdr2geo: include('rdr2geo_options', required=False)

geocoding_options:
   # Format of output file
   output_format: enum('ENVI', 'GTiff', 'COG', required=False)
   # Boolean flag to enable/disable flattenin
   flatten: bool(required=False)
   # Number of lines to process in batch
   lines_per_block: int(min=1, required=False)
   # Product posting along X (same units as burst center EPSG)
   x_posting: num(min=0, required=False)
   # Product posting along Y (same units as burst center EPSG)
   y_posting: num(min=0, required=False)
   # Controls the product grid along X (same units as burst center EPSG)
   x_snap: num(min=0, required=False)
   # Controls the product grid along Y (same units as burst center EPSG)
   y_snap: num(min=0, required=False)

geo2rdr_options:
  # Convergence threshold for geo2rdr algorithm
  threshold: num(min=0, required=False)
  # Maximum number of iterations
  numiter: int(min=1, required=False)
  # Lines per block to process in batch
  lines_per_block: int(min=1, required=False)

lut_options:
  # Boolean flag to activate/deactivate model-based
  # corrections while geocoding the burst
  enabled: bool(required=False)
  # LUT spacing in range direction in meters
  range_spacing: num(min=0, required=False)
  # LUT spacing in azimuth direction in seconds
  azimuth_spacing: num(min=0, required=False)
  # Troposphere delay using weather model
  troposphere: include('troposphere_options', required=False)

troposphere_options:
  # Type of troposphere delay. Any of 'dry', 'wet' or 'wet_dry' for
  # the sum of wet and dry delays
  delay_type: enum('dry', 'wet', 'wet_dry', required=False)

rdr2geo_options:
   # Enable/disable computation of topo layers
   enabled: bool(required=False)
   # Convergence threshold for rdr2geo algorithm
   threshold: num(min=0, required=False)
   # Maximum number of iterations
   numiter: int(min=1, required=False)
   # Lines per block to process in batch
   lines_per_block: int(min=1, required=False)
   # Secondary number of iterations
   extraiter: int(min=1, required=False)
   # Enable/disable computation of latitude raster
   compute_latitude: bool(required=False)
   # Enable/disable computation of longitude raster
   compute_longitude: bool(required=False)
   # Enable/disable computation of height raster
   compute_height: bool(required=False)
   # Enable/disable layover shadow mask output
   compute_layover_shadow_mask: bool(required=False)
   # Enable/disable incidence angle output
   compute_incidence_angle: bool(required=False)
   # Enable/disable local incidence output
   compute_local_incidence_angle: bool(required=False)
   # Enable/disable azimuth angle output
   compute_azimuth_angle: bool(required=False)
   # Enable/disable geocoding of the topo layers
   geocode_metadata_layers: bool(required=False)

worker_options:
  # To prevent downloading DEM / other data automatically. Default True
  internet_access: bool(required=False)
  # Enable/Disable GPU processing capabilities. Default False
  gpu_enabled: bool(required=False)
  # Index of the GPU to use for processing, optional. Defaults to the
  # first available CUDA device. Ignored if *gpu_enabled* is False.
  gpu_id: int(min=0, required=False)<|MERGE_RESOLUTION|>--- conflicted
+++ resolved
@@ -17,13 +17,10 @@
         dynamic_ancillary_file_group:
            # Digital Elevation Model.
            dem_file: str(required=False)
-<<<<<<< HEAD
-           # IONEX file for ionosphere correction
+           # TEC file in IONEX format for ionosphere correction
            tec_file: str(required=False)
-=======
            # Troposphere weather model
            weather_model_file: str(required=False)
->>>>>>> 9046a35e
 
         static_ancillary_file_group:
            # burst database sqlite file
